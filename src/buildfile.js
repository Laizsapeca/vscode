/*---------------------------------------------------------------------------------------------
 *  Copyright (c) Microsoft Corporation. All rights reserved.
 *  Licensed under the MIT License. See License.txt in the project root for license information.
 *--------------------------------------------------------------------------------------------*/

/**
 * @param {string} name
 * @param {string[]=} exclude
<<<<<<< HEAD
 * @returns {import("../build/lib/bundle").IEntryPoint}
=======
 * @returns {import('../build/lib/bundle').IEntryPoint}
>>>>>>> f430a63a
 */
function createModuleDescription(name, exclude) {

	let excludes = ['vs/css'];
	if (Array.isArray(exclude) && exclude.length > 0) {
		excludes = excludes.concat(exclude);
	}

	return {
		name: name,
		include: [],
		exclude: excludes
	};
}

/**
 * @param {string} name
 * @param {boolean?} noEsmSuffix
 */
function createEditorWorkerModuleDescription(name, noEsmSuffix) {
	const amdVariant = createModuleDescription(name, ['vs/base/common/worker/simpleWorker', 'vs/editor/common/services/editorSimpleWorker']);
<<<<<<< HEAD

	// markAsAMD
=======
>>>>>>> f430a63a
	amdVariant.target = 'amd';

	const esmVariant = { ...amdVariant, dest: undefined };
	esmVariant.target = 'esm';
	if (!noEsmSuffix) {
		esmVariant.name = `${esmVariant.name}.esm`;
	}

	return [amdVariant, esmVariant];
}

exports.base = [
	{
		name: 'vs/editor/common/services/editorSimpleWorker',
		include: ['vs/base/common/worker/simpleWorker'],
		exclude: [],
		prepend: [
			{ path: 'vs/loader.js' },
			{ path: 'vs/base/worker/workerMain.js' }
		],
		dest: 'vs/base/worker/workerMain.js',
		target: 'amd'
	},
	{
		name: 'vs/editor/common/services/editorSimpleWorker.esm',
<<<<<<< HEAD
		// dest: 'vs/base/worker/workerMain.js',
=======
>>>>>>> f430a63a
		target: 'esm'
	},
	{
		name: 'vs/base/common/worker/simpleWorker',
		exclude: [],
	}
];

exports.workerExtensionHost = createEditorWorkerModuleDescription('vs/workbench/api/worker/extensionHostWorker');
exports.workerNotebook = createEditorWorkerModuleDescription('vs/workbench/contrib/notebook/common/services/notebookSimpleWorker');
exports.workerLanguageDetection = createEditorWorkerModuleDescription('vs/workbench/services/languageDetection/browser/languageDetectionSimpleWorker');
exports.workerLocalFileSearch = createEditorWorkerModuleDescription('vs/workbench/services/search/worker/localFileSearch');
exports.workerProfileAnalysis = createEditorWorkerModuleDescription('vs/platform/profiling/electron-sandbox/profileAnalysisWorker');

exports.workbenchDesktop = [
	...createEditorWorkerModuleDescription('vs/workbench/contrib/output/common/outputLinkComputer', true),
	...createEditorWorkerModuleDescription('vs/workbench/services/textMate/browser/backgroundTokenization/worker/textMateTokenizationWorker.worker', true),
	createModuleDescription('vs/workbench/contrib/debug/node/telemetryApp'),
	createModuleDescription('vs/platform/files/node/watcher/watcherMain'),
	createModuleDescription('vs/platform/terminal/node/ptyHostMain'),
	createModuleDescription('vs/workbench/api/node/extensionHostProcess'),
	createModuleDescription('vs/workbench/contrib/issue/electron-sandbox/issueReporterMain'),
];

exports.workbenchWeb = [
	...createEditorWorkerModuleDescription('vs/workbench/contrib/output/common/outputLinkComputer', true),
	...createEditorWorkerModuleDescription('vs/workbench/services/textMate/browser/backgroundTokenization/worker/textMateTokenizationWorker.worker', true),
	createModuleDescription('vs/code/browser/workbench/workbench', ['vs/workbench/workbench.web.main'])
];

exports.keyboardMaps = [
	createModuleDescription('vs/workbench/services/keybinding/browser/keyboardLayouts/layout.contribution.linux'),
	createModuleDescription('vs/workbench/services/keybinding/browser/keyboardLayouts/layout.contribution.darwin'),
	createModuleDescription('vs/workbench/services/keybinding/browser/keyboardLayouts/layout.contribution.win')
];

exports.code = [
	createModuleDescription('vs/code/electron-main/main'),
	createModuleDescription('vs/code/node/cli'),
	createModuleDescription('vs/code/node/cliProcessMain', ['vs/code/node/cli']),
	createModuleDescription('vs/code/node/sharedProcess/sharedProcessMain'),
	createModuleDescription('vs/code/electron-sandbox/processExplorer/processExplorerMain')
];

exports.entrypoint = createModuleDescription;<|MERGE_RESOLUTION|>--- conflicted
+++ resolved
@@ -6,11 +6,7 @@
 /**
  * @param {string} name
  * @param {string[]=} exclude
-<<<<<<< HEAD
- * @returns {import("../build/lib/bundle").IEntryPoint}
-=======
  * @returns {import('../build/lib/bundle').IEntryPoint}
->>>>>>> f430a63a
  */
 function createModuleDescription(name, exclude) {
 
@@ -32,11 +28,6 @@
  */
 function createEditorWorkerModuleDescription(name, noEsmSuffix) {
 	const amdVariant = createModuleDescription(name, ['vs/base/common/worker/simpleWorker', 'vs/editor/common/services/editorSimpleWorker']);
-<<<<<<< HEAD
-
-	// markAsAMD
-=======
->>>>>>> f430a63a
 	amdVariant.target = 'amd';
 
 	const esmVariant = { ...amdVariant, dest: undefined };
@@ -62,10 +53,6 @@
 	},
 	{
 		name: 'vs/editor/common/services/editorSimpleWorker.esm',
-<<<<<<< HEAD
-		// dest: 'vs/base/worker/workerMain.js',
-=======
->>>>>>> f430a63a
 		target: 'esm'
 	},
 	{
