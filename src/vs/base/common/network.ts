--- conflicted
+++ resolved
@@ -5,15 +5,10 @@
 
 import * as errors from 'vs/base/common/errors';
 import * as platform from 'vs/base/common/platform';
-<<<<<<< HEAD
-import * as path from 'vs/base/common/path';
+import { equalsIgnoreCase, startsWithIgnoreCase } from 'vs/base/common/strings';
 import { URI } from 'vs/base/common/uri';
 import { isESM } from 'vs/base/common/amd';
-=======
-import { equalsIgnoreCase, startsWithIgnoreCase } from 'vs/base/common/strings';
-import { URI } from 'vs/base/common/uri';
 import * as paths from 'vs/base/common/path';
->>>>>>> 403294d9
 
 export namespace Schemas {
 
@@ -343,7 +338,7 @@
 				return URI.joinPath(URI.parse(rootUriOrPath, true), uriOrModule);
 
 			} else {
-				const modulePath = path.join(rootUriOrPath, uriOrModule);
+				const modulePath = paths.join(rootUriOrPath, uriOrModule);
 				return URI.parse(modulePath);
 			}
 		}
