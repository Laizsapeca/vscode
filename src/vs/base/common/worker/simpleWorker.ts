/*---------------------------------------------------------------------------------------------
 *  Copyright (c) Microsoft Corporation. All rights reserved.
 *  Licensed under the MIT License. See License.txt in the project root for license information.
 *--------------------------------------------------------------------------------------------*/

import { isESM } from 'vs/base/common/amd';
import { transformErrorForSerialization } from 'vs/base/common/errors';
import { Emitter, Event } from 'vs/base/common/event';
import { Disposable, IDisposable } from 'vs/base/common/lifecycle';
import { AppResourcePath, FileAccess } from 'vs/base/common/network';
import { getAllMethodNames } from 'vs/base/common/objects';
<<<<<<< HEAD
import { globals } from 'vs/base/common/platform';
=======
import { isWeb } from 'vs/base/common/platform';
>>>>>>> b80faf9e
import * as strings from 'vs/base/common/strings';

const INITIALIZE = '$initialize';

export interface IWorker extends IDisposable {
	getId(): number;
	postMessage(message: Message, transfer: ArrayBuffer[]): void;
}

export interface IWorkerCallback {
	(message: Message): void;
}

export interface IWorkerFactory {
	create(moduleId: string, callback: IWorkerCallback, onErrorCallback: (err: any) => void): IWorker;
}

let webWorkerWarningLogged = false;
export function logOnceWebWorkerWarning(err: any): void {
	if (!webWorkerWarningLogged) {
		webWorkerWarningLogged = true;
		console.warn('Could not create web worker(s). Falling back to loading web worker code in main thread, which might cause UI freezes. Please see https://github.com/microsoft/monaco-editor#faq');
	}
	console.warn(err.message);
}

const enum MessageType {
	Request,
	Reply,
	SubscribeEvent,
	Event,
	UnsubscribeEvent
}
class RequestMessage {
	public readonly type = MessageType.Request;
	constructor(
		public readonly vsWorker: number,
		public readonly req: string,
		public readonly method: string,
		public readonly args: any[]
	) { }
}
class ReplyMessage {
	public readonly type = MessageType.Reply;
	constructor(
		public readonly vsWorker: number,
		public readonly seq: string,
		public readonly res: any,
		public readonly err: any
	) { }
}
class SubscribeEventMessage {
	public readonly type = MessageType.SubscribeEvent;
	constructor(
		public readonly vsWorker: number,
		public readonly req: string,
		public readonly eventName: string,
		public readonly arg: any
	) { }
}
class EventMessage {
	public readonly type = MessageType.Event;
	constructor(
		public readonly vsWorker: number,
		public readonly req: string,
		public readonly event: any
	) { }
}
class UnsubscribeEventMessage {
	public readonly type = MessageType.UnsubscribeEvent;
	constructor(
		public readonly vsWorker: number,
		public readonly req: string
	) { }
}
type Message = RequestMessage | ReplyMessage | SubscribeEventMessage | EventMessage | UnsubscribeEventMessage;

interface IMessageReply {
	resolve: (value?: any) => void;
	reject: (error?: any) => void;
}

interface IMessageHandler {
	sendMessage(msg: any, transfer?: ArrayBuffer[]): void;
	handleMessage(method: string, args: any[]): Promise<any>;
	handleEvent(eventName: string, arg: any): Event<any>;
}

class SimpleWorkerProtocol {

	private _workerId: number;
	private _lastSentReq: number;
	private _pendingReplies: { [req: string]: IMessageReply };
	private _pendingEmitters: Map<string, Emitter<any>>;
	private _pendingEvents: Map<string, IDisposable>;
	private _handler: IMessageHandler;

	constructor(handler: IMessageHandler) {
		this._workerId = -1;
		this._handler = handler;
		this._lastSentReq = 0;
		this._pendingReplies = Object.create(null);
		this._pendingEmitters = new Map<string, Emitter<any>>();
		this._pendingEvents = new Map<string, IDisposable>();
	}

	public setWorkerId(workerId: number): void {
		this._workerId = workerId;
	}

	public sendMessage(method: string, args: any[]): Promise<any> {
		const req = String(++this._lastSentReq);
		return new Promise<any>((resolve, reject) => {
			this._pendingReplies[req] = {
				resolve: resolve,
				reject: reject
			};
			this._send(new RequestMessage(this._workerId, req, method, args));
		});
	}

	public listen(eventName: string, arg: any): Event<any> {
		let req: string | null = null;
		const emitter = new Emitter<any>({
			onWillAddFirstListener: () => {
				req = String(++this._lastSentReq);
				this._pendingEmitters.set(req, emitter);
				this._send(new SubscribeEventMessage(this._workerId, req, eventName, arg));
			},
			onDidRemoveLastListener: () => {
				this._pendingEmitters.delete(req!);
				this._send(new UnsubscribeEventMessage(this._workerId, req!));
				req = null;
			}
		});
		return emitter.event;
	}

	public handleMessage(message: Message): void {
		if (!message || !message.vsWorker) {
			return;
		}
		if (this._workerId !== -1 && message.vsWorker !== this._workerId) {
			return;
		}
		this._handleMessage(message);
	}

	private _handleMessage(msg: Message): void {
		switch (msg.type) {
			case MessageType.Reply:
				return this._handleReplyMessage(msg);
			case MessageType.Request:
				return this._handleRequestMessage(msg);
			case MessageType.SubscribeEvent:
				return this._handleSubscribeEventMessage(msg);
			case MessageType.Event:
				return this._handleEventMessage(msg);
			case MessageType.UnsubscribeEvent:
				return this._handleUnsubscribeEventMessage(msg);
		}
	}

	private _handleReplyMessage(replyMessage: ReplyMessage): void {
		if (!this._pendingReplies[replyMessage.seq]) {
			console.warn('Got reply to unknown seq');
			return;
		}

		const reply = this._pendingReplies[replyMessage.seq];
		delete this._pendingReplies[replyMessage.seq];

		if (replyMessage.err) {
			let err = replyMessage.err;
			if (replyMessage.err.$isError) {
				err = new Error();
				err.name = replyMessage.err.name;
				err.message = replyMessage.err.message;
				err.stack = replyMessage.err.stack;
			}
			reply.reject(err);
			return;
		}

		reply.resolve(replyMessage.res);
	}

	private _handleRequestMessage(requestMessage: RequestMessage): void {
		const req = requestMessage.req;
		const result = this._handler.handleMessage(requestMessage.method, requestMessage.args);
		result.then((r) => {
			this._send(new ReplyMessage(this._workerId, req, r, undefined));
		}, (e) => {
			if (e.detail instanceof Error) {
				// Loading errors have a detail property that points to the actual error
				e.detail = transformErrorForSerialization(e.detail);
			}
			this._send(new ReplyMessage(this._workerId, req, undefined, transformErrorForSerialization(e)));
		});
	}

	private _handleSubscribeEventMessage(msg: SubscribeEventMessage): void {
		const req = msg.req;
		const disposable = this._handler.handleEvent(msg.eventName, msg.arg)((event) => {
			this._send(new EventMessage(this._workerId, req, event));
		});
		this._pendingEvents.set(req, disposable);
	}

	private _handleEventMessage(msg: EventMessage): void {
		if (!this._pendingEmitters.has(msg.req)) {
			console.warn('Got event for unknown req');
			return;
		}
		this._pendingEmitters.get(msg.req)!.fire(msg.event);
	}

	private _handleUnsubscribeEventMessage(msg: UnsubscribeEventMessage): void {
		if (!this._pendingEvents.has(msg.req)) {
			console.warn('Got unsubscribe for unknown req');
			return;
		}
		this._pendingEvents.get(msg.req)!.dispose();
		this._pendingEvents.delete(msg.req);
	}

	private _send(msg: Message): void {
		const transfer: ArrayBuffer[] = [];
		if (msg.type === MessageType.Request) {
			for (let i = 0; i < msg.args.length; i++) {
				if (msg.args[i] instanceof ArrayBuffer) {
					transfer.push(msg.args[i]);
				}
			}
		} else if (msg.type === MessageType.Reply) {
			if (msg.res instanceof ArrayBuffer) {
				transfer.push(msg.res);
			}
		}
		this._handler.sendMessage(msg, transfer);
	}
}

export interface IWorkerClient<W> {
	getProxyObject(): Promise<W>;
	dispose(): void;
}

/**
 * Main thread side
 */
export class SimpleWorkerClient<W extends object, H extends object> extends Disposable implements IWorkerClient<W> {

	private readonly _worker: IWorker;
	private readonly _onModuleLoaded: Promise<string[]>;
	private readonly _protocol: SimpleWorkerProtocol;
	private readonly _lazyProxy: Promise<W>;

	constructor(workerFactory: IWorkerFactory, moduleId: string, host: H) {
		super();

		let lazyProxyReject: ((err: any) => void) | null = null;

		this._worker = this._register(workerFactory.create(
			'vs/base/common/worker/simpleWorker',
			(msg: Message) => {
				this._protocol.handleMessage(msg);
			},
			(err: any) => {
				// in Firefox, web workers fail lazily :(
				// we will reject the proxy
				lazyProxyReject?.(err);
			}
		));

		this._protocol = new SimpleWorkerProtocol({
			sendMessage: (msg: any, transfer: ArrayBuffer[]): void => {
				this._worker.postMessage(msg, transfer);
			},
			handleMessage: (method: string, args: any[]): Promise<any> => {
				if (typeof (host as any)[method] !== 'function') {
					return Promise.reject(new Error('Missing method ' + method + ' on main thread host.'));
				}

				try {
					return Promise.resolve((host as any)[method].apply(host, args));
				} catch (e) {
					return Promise.reject(e);
				}
			},
			handleEvent: (eventName: string, arg: any): Event<any> => {
				if (propertyIsDynamicEvent(eventName)) {
					const event = (host as any)[eventName].call(host, arg);
					if (typeof event !== 'function') {
						throw new Error(`Missing dynamic event ${eventName} on main thread host.`);
					}
					return event;
				}
				if (propertyIsEvent(eventName)) {
					const event = (host as any)[eventName];
					if (typeof event !== 'function') {
						throw new Error(`Missing event ${eventName} on main thread host.`);
					}
					return event;
				}
				throw new Error(`Malformed event name ${eventName}`);
			}
		});
		this._protocol.setWorkerId(this._worker.getId());

		// Gather loader configuration
		let loaderConfiguration: any = null;

		const globalRequire: { getConfig?(): object } | undefined = (globalThis as any).require;
		if (typeof globalRequire !== 'undefined' && typeof globalRequire.getConfig === 'function') {
			// Get the configuration from the Monaco AMD Loader
			loaderConfiguration = globalRequire.getConfig();
		} else if (typeof (globalThis as any).requirejs !== 'undefined') {
			// Get the configuration from requirejs
			loaderConfiguration = (globalThis as any).requirejs.s.contexts._.config;
		}

		if (isESM) {
			loaderConfiguration = { _VSCODE_FILE_ROOT: globalThis._VSCODE_FILE_ROOT };
		}

		const hostMethods = getAllMethodNames(host);

		// Send initialize message
		this._onModuleLoaded = this._protocol.sendMessage(INITIALIZE, [
			this._worker.getId(),
			JSON.parse(JSON.stringify(loaderConfiguration)),
			moduleId,
			hostMethods,
		]);

		// Create proxy to loaded code
		const proxyMethodRequest = (method: string, args: any[]): Promise<any> => {
			return this._request(method, args);
		};
		const proxyListen = (eventName: string, arg: any): Event<any> => {
			return this._protocol.listen(eventName, arg);
		};

		this._lazyProxy = new Promise<W>((resolve, reject) => {
			lazyProxyReject = reject;
			this._onModuleLoaded.then((availableMethods: string[]) => {
				resolve(createProxyObject<W>(availableMethods, proxyMethodRequest, proxyListen));
			}, (e) => {
				reject(e);
				this._onError('Worker failed to load ' + moduleId, e);
			});
		});
	}

	public getProxyObject(): Promise<W> {
		return this._lazyProxy;
	}

	private _request(method: string, args: any[]): Promise<any> {
		return new Promise<any>((resolve, reject) => {
			this._onModuleLoaded.then(() => {
				this._protocol.sendMessage(method, args).then(resolve, reject);
			}, reject);
		});
	}

	private _onError(message: string, error?: any): void {
		console.error(message);
		console.info(error);
	}
}

function propertyIsEvent(name: string): boolean {
	// Assume a property is an event if it has a form of "onSomething"
	return name[0] === 'o' && name[1] === 'n' && strings.isUpperAsciiLetter(name.charCodeAt(2));
}

function propertyIsDynamicEvent(name: string): boolean {
	// Assume a property is a dynamic event (a method that returns an event) if it has a form of "onDynamicSomething"
	return /^onDynamic/.test(name) && strings.isUpperAsciiLetter(name.charCodeAt(9));
}

function createProxyObject<T extends object>(
	methodNames: string[],
	invoke: (method: string, args: unknown[]) => unknown,
	proxyListen: (eventName: string, arg: any) => Event<any>
): T {
	const createProxyMethod = (method: string): () => unknown => {
		return function () {
			const args = Array.prototype.slice.call(arguments, 0);
			return invoke(method, args);
		};
	};
	const createProxyDynamicEvent = (eventName: string): (arg: any) => Event<any> => {
		return function (arg) {
			return proxyListen(eventName, arg);
		};
	};

	const result = {} as T;
	for (const methodName of methodNames) {
		if (propertyIsDynamicEvent(methodName)) {
			(<any>result)[methodName] = createProxyDynamicEvent(methodName);
			continue;
		}
		if (propertyIsEvent(methodName)) {
			(<any>result)[methodName] = proxyListen(methodName, undefined);
			continue;
		}
		(<any>result)[methodName] = createProxyMethod(methodName);
	}
	return result;
}

export interface IRequestHandler {
	_requestHandlerBrand: any;
	[prop: string]: any;
}

export interface IRequestHandlerFactory<H> {
	(host: H): IRequestHandler;
}

/**
 * Worker side
 */
export class SimpleWorkerServer<H extends object> {

	private _requestHandlerFactory: IRequestHandlerFactory<H> | null;
	private _requestHandler: IRequestHandler | null;
	private _protocol: SimpleWorkerProtocol;

	constructor(postMessage: (msg: Message, transfer?: ArrayBuffer[]) => void, requestHandlerFactory: IRequestHandlerFactory<H> | null) {
		this._requestHandlerFactory = requestHandlerFactory;
		this._requestHandler = null;
		this._protocol = new SimpleWorkerProtocol({
			sendMessage: (msg: any, transfer: ArrayBuffer[]): void => {
				postMessage(msg, transfer);
			},
			handleMessage: (method: string, args: any[]): Promise<any> => this._handleMessage(method, args),
			handleEvent: (eventName: string, arg: any): Event<any> => this._handleEvent(eventName, arg)
		});
	}

	public onmessage(msg: any): void {
		this._protocol.handleMessage(msg);
	}

	private _handleMessage(method: string, args: any[]): Promise<any> {
		if (method === INITIALIZE) {
			return this.initialize(<number>args[0], <any>args[1], <string>args[2], <string[]>args[3]);
		}

		if (!this._requestHandler || typeof this._requestHandler[method] !== 'function') {
			return Promise.reject(new Error('Missing requestHandler or method: ' + method));
		}

		try {
			return Promise.resolve(this._requestHandler[method].apply(this._requestHandler, args));
		} catch (e) {
			return Promise.reject(e);
		}
	}

	private _handleEvent(eventName: string, arg: any): Event<any> {
		if (!this._requestHandler) {
			throw new Error(`Missing requestHandler`);
		}
		if (propertyIsDynamicEvent(eventName)) {
			const event = (this._requestHandler as any)[eventName].call(this._requestHandler, arg);
			if (typeof event !== 'function') {
				throw new Error(`Missing dynamic event ${eventName} on request handler.`);
			}
			return event;
		}
		if (propertyIsEvent(eventName)) {
			const event = (this._requestHandler as any)[eventName];
			if (typeof event !== 'function') {
				throw new Error(`Missing event ${eventName} on request handler.`);
			}
			return event;
		}
		throw new Error(`Malformed event name ${eventName}`);
	}

	private initialize(workerId: number, loaderConfig: any, moduleId: string, hostMethods: string[]): Promise<string[]> {
		this._protocol.setWorkerId(workerId);

		const proxyMethodRequest = (method: string, args: any[]): Promise<any> => {
			return this._protocol.sendMessage(method, args);
		};
		const proxyListen = (eventName: string, arg: any): Event<any> => {
			return this._protocol.listen(eventName, arg);
		};

		const hostProxy = createProxyObject<H>(hostMethods, proxyMethodRequest, proxyListen);

		if (this._requestHandlerFactory) {
			// static request handler
			this._requestHandler = this._requestHandlerFactory(hostProxy);
			return Promise.resolve(getAllMethodNames(this._requestHandler));
		}

		if (loaderConfig) {

			if (isESM) {
				globalThis._VSCODE_FILE_ROOT = loaderConfig._VSCODE_FILE_ROOT;

			} else {
				// Remove 'baseUrl', handling it is beyond scope for now
				if (typeof loaderConfig.baseUrl !== 'undefined') {
					delete loaderConfig['baseUrl'];
				}
				if (typeof loaderConfig.paths !== 'undefined') {
					if (typeof loaderConfig.paths.vs !== 'undefined') {
						delete loaderConfig.paths['vs'];
					}
				}
				if (typeof loaderConfig.trustedTypesPolicy !== undefined) {
					// don't use, it has been destroyed during serialize
					delete loaderConfig['trustedTypesPolicy'];
				}

				// Since this is in a web worker, enable catching errors
				loaderConfig.catchError = true;
				globals.require.config(loaderConfig);
			}
		}

		if (isESM) {
			const url = FileAccess.asBrowserUri(moduleId + '.js' as AppResourcePath).toString(true);
			return import(url).then((module: { create: IRequestHandlerFactory<H> }) => {
				this._requestHandler = module.create(hostProxy);

<<<<<<< HEAD
				if (!this._requestHandler) {
					throw new Error(`No RequestHandler!`);
				}

				return getAllMethodNames(this._requestHandler);
			});
=======
			// Since this is in a web worker, enable catching errors
			loaderConfig.catchError = true;
			globalThis.require.config(loaderConfig);
>>>>>>> b80faf9e
		}

		return new Promise<string[]>((resolve, reject) => {
			// Use the global require to be sure to get the global config

			// ESM-comment-begin
			const req = (globalThis.require || require);
			// ESM-comment-end
			// ESM-uncomment-begin
			// const req = globalThis.require;
			// ESM-uncomment-end

			req([moduleId], (module: { create: IRequestHandlerFactory<H> }) => {
				this._requestHandler = module.create(hostProxy);

				if (!this._requestHandler) {
					reject(new Error(`No RequestHandler!`));
					return;
				}

				resolve(getAllMethodNames(this._requestHandler));
			}, reject);
		});
	}
}

/**
 * Called on the worker side
 */
export function create(postMessage: (msg: Message, transfer?: ArrayBuffer[]) => void): SimpleWorkerServer<any> {
	return new SimpleWorkerServer(postMessage, null);
}<|MERGE_RESOLUTION|>--- conflicted
+++ resolved
@@ -9,11 +9,6 @@
 import { Disposable, IDisposable } from 'vs/base/common/lifecycle';
 import { AppResourcePath, FileAccess } from 'vs/base/common/network';
 import { getAllMethodNames } from 'vs/base/common/objects';
-<<<<<<< HEAD
-import { globals } from 'vs/base/common/platform';
-=======
-import { isWeb } from 'vs/base/common/platform';
->>>>>>> b80faf9e
 import * as strings from 'vs/base/common/strings';
 
 const INITIALIZE = '$initialize';
@@ -540,7 +535,7 @@
 
 				// Since this is in a web worker, enable catching errors
 				loaderConfig.catchError = true;
-				globals.require.config(loaderConfig);
+				globalThis.require.config(loaderConfig);
 			}
 		}
 
@@ -549,18 +544,12 @@
 			return import(url).then((module: { create: IRequestHandlerFactory<H> }) => {
 				this._requestHandler = module.create(hostProxy);
 
-<<<<<<< HEAD
 				if (!this._requestHandler) {
 					throw new Error(`No RequestHandler!`);
 				}
 
 				return getAllMethodNames(this._requestHandler);
 			});
-=======
-			// Since this is in a web worker, enable catching errors
-			loaderConfig.catchError = true;
-			globalThis.require.config(loaderConfig);
->>>>>>> b80faf9e
 		}
 
 		return new Promise<string[]>((resolve, reject) => {
